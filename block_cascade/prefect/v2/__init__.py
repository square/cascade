import logging
from typing import Optional, Union

import prefect
from prefect import runtime

from block_cascade.concurrency import run_async
<<<<<<< HEAD
from block_cascade.prefect.version import PREFECT_SUBVERSION
=======
from block_cascade.utils import PREFECT_SUBVERSION, PREFECT_VERSION
>>>>>>> f190d055

if (PREFECT_SUBVERSION <= 7) & (PREFECT_VERSION < 3):
    from prefect.orion.schemas.core import BlockDocument
else:
    from prefect.server.schemas.core import BlockDocument

try:
    from prefect.client.orchestration import get_client
except:  # noqa: E722
    from prefect.client import get_client

try:
    
    from prefect import get_run_logger
except:  # noqa: E722
    from prefect.logging import get_run_logger

from prefect.client.schemas.responses import DeploymentResponse
from prefect.context import FlowRunContext, TaskRunContext

_CACHED_DEPLOYMENT: Optional[DeploymentResponse] = None
_CACHED_STORAGE: Optional[BlockDocument] = None


async def _fetch_deployment(deployment_id: str) -> BlockDocument:
    async with get_client() as client:
        return await client.read_deployment(deployment_id)


async def _fetch_block(block_id: str) -> Optional[BlockDocument]:
    async with get_client() as client:
        return await client.read_block_document(block_id)

async def _fetch_block_by_name(block_name: str, block_type_slug: str = "gcs-bucket") -> Optional[BlockDocument]:
    async with get_client() as client:
        return await client.read_block_document_by_name(
            name=block_name,
            block_type_slug=block_type_slug,
        )

def get_from_prefect_context(attr: str, default: str = "") -> str:
    flow_context = FlowRunContext.get()
    task_context = TaskRunContext.get()
    if not flow_context or not task_context:
        return default

    if attr == "flow_name" or attr == "flow_run_name":  # noqa: PLR1714
        return str(getattr(flow_context.flow_run, "name", default))
    if attr == "flow_id" or attr == "flow_run_id":  # noqa: PLR1714
        return str(getattr(flow_context.flow_run, "id", default))
    if attr == "task_run" or attr == "task_full_name":  # noqa: PLR1714
        return str(getattr(task_context.task_run, "name", default))
    if attr == "task_run_id":
        return str(getattr(task_context.task_run, "id", default))
    raise RuntimeError("Unsupported attribute: {attr}.")


def get_current_deployment() -> Optional[DeploymentResponse]:
    deployment_id = runtime.deployment.id
    if not deployment_id:
        return None

    global _CACHED_DEPLOYMENT  # noqa: PLW0603
    if not _CACHED_DEPLOYMENT:
        _CACHED_DEPLOYMENT = run_async(
            _fetch_deployment(deployment_id)
        )
    return _CACHED_DEPLOYMENT


def get_storage_block() -> Optional[BlockDocument]:
    current_deployment = get_current_deployment()
    if not current_deployment:
        return None

    global _CACHED_STORAGE  # noqa: PLW0603
    if not _CACHED_STORAGE:
        if current_deployment.pull_steps:
            _CACHED_STORAGE = run_async(
                _fetch_block_by_name(block_name=current_deployment.pull_steps[0]["prefect.deployments.steps.pull_with_block"]["block_document_name"])
            )
        else:
            _CACHED_STORAGE = run_async(
            _fetch_block(block_id=current_deployment.storage_document_id)
        )
    return _CACHED_STORAGE


def get_prefect_logger(name: str = "") -> Union[logging.LoggerAdapter, logging.Logger]:
    """
    Tries to get the prefect run logger, and if it is not available,
    gets the root logger.
    """
    try:
        return get_run_logger()
    except prefect.exceptions.MissingContextError:
        # if empty string is passed,
        # obtains access to the root logger
        logger = logging.getLogger(name)
        logger.setLevel(logging.INFO)
        return logger


def is_prefect_cloud_deployment() -> bool:
    return runtime.deployment.id is not None<|MERGE_RESOLUTION|>--- conflicted
+++ resolved
@@ -5,11 +5,7 @@
 from prefect import runtime
 
 from block_cascade.concurrency import run_async
-<<<<<<< HEAD
-from block_cascade.prefect.version import PREFECT_SUBVERSION
-=======
-from block_cascade.utils import PREFECT_SUBVERSION, PREFECT_VERSION
->>>>>>> f190d055
+from block_cascade.prefect.version import PREFECT_SUBVERSION, PREFECT_VERSION
 
 if (PREFECT_SUBVERSION <= 7) & (PREFECT_VERSION < 3):
     from prefect.orion.schemas.core import BlockDocument
