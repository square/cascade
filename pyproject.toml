[tool.poetry]
name = "block-cascade"
packages = [
    {include = "block_cascade"}
]
<<<<<<< HEAD
version = "3.0.0"
=======
version = "2.10.2"
>>>>>>> f190d055
description = "Library for model training in multi-cloud environment."
readme = "README.md"
authors = ["Block"]

[tool.poetry.dependencies]
python = ">=3.9,<3.13"
cloudml-hypertune = "==0.1.0.dev6"
cloudpickle = "^2.0"
databricks-cli = ">=0.17.7"
gcsfs = ">=2024"
google-auth = "^2.23.2"
google-cloud-aiplatform = "^1.39.0"
google-cloud-monitoring = "^2.16.0"
google-cloud-resource-manager = "^1.10.4"
importlib_resources = {version="*", python="<3.9"}
<<<<<<< HEAD
prefect = {optional = true, version = ">=2.0,<4.0.0" }
pydantic = ">=1.0.0,<3.0.0"
=======
prefect = ">=2.0,<4.0.0"
pydantic = ">=2.0.0,<3.0.0"
>>>>>>> f190d055
s3fs = ">=2024"
slugify = "^0.0.1"

[tool.poetry.group.torch.dependencies]
torch = ">=1.13.1"
torchvision = ">=0.14.1"

[tool.poetry.group.dev.dependencies]
pytest = ">=7.3.1"
pytest-env = "^0.8.1"
pytest-mock = "^3.11.1"
dask = {extras = ["distributed"], version = ">=2022"}
pyfakefs = "<5.3"

[tool.poetry.extras]
prefect = ["prefect"]

[[source]]
name = "pypi"
url = "https://pypi.org/simple"
verify_ssl = true

[build-system]
requires = ["poetry-core>=1.0.0"]
build-backend = "poetry.core.masonry.api"

[tool.pytest.ini_options]
log_cli = true
log_cli_level = "INFO"
log_cli_format = "%(asctime)s [%(levelname)8s] %(message)s (%(filename)s:%(lineno)s)"
log_cli_date_format = "%Y-%m-%d %H:%M:%S"

[tool.poetry.scripts]
cascade = "block_cascade.cli:cli"<|MERGE_RESOLUTION|>--- conflicted
+++ resolved
@@ -3,11 +3,7 @@
 packages = [
     {include = "block_cascade"}
 ]
-<<<<<<< HEAD
 version = "3.0.0"
-=======
-version = "2.10.2"
->>>>>>> f190d055
 description = "Library for model training in multi-cloud environment."
 readme = "README.md"
 authors = ["Block"]
@@ -23,13 +19,8 @@
 google-cloud-monitoring = "^2.16.0"
 google-cloud-resource-manager = "^1.10.4"
 importlib_resources = {version="*", python="<3.9"}
-<<<<<<< HEAD
 prefect = {optional = true, version = ">=2.0,<4.0.0" }
-pydantic = ">=1.0.0,<3.0.0"
-=======
-prefect = ">=2.0,<4.0.0"
 pydantic = ">=2.0.0,<3.0.0"
->>>>>>> f190d055
 s3fs = ">=2024"
 slugify = "^0.0.1"
 
